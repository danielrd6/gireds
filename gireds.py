#!/usr/bin/env python

import pyfits as pf
import numpy as np
import os
import ConfigParser
import time
import glob
from standard_star import reduce_stdstar
from galaxy import reduce_science


def closest_in_time(images, target):
    """
    Takes a list of images, and returns the one taken closest in time
    to the target image.

    """

    tgt_mjd = pf.getheader(target, ext=1)['mjd-obs']
    mjds = np.array([pf.getheader(i, ext=1)['mjd-obs'] for i in images])

    return images[abs(mjds - tgt_mjd).argsort()[1]]


class pipeline():

    """
    GIREDS - Gmos Ifu REDuction Suite

    This class is intended to concentrate and streamline all the of the
    reduction steps for the reduction of Integral Fiedl Unit (IFU) data
    from GMOS.
    """

    def __init__(self, config_file):

        config = ConfigParser.SafeConfigParser()
        config.read(config_file)
        self.cfg = config

        self.dry_run = config.getboolean('main', 'dry_run')
        self.fl_over = config.get('reduction', 'fl_over')
        self.fl_vardq = config.get('reduction', 'fl_vardq')

        self.reduction_step = config.getint('main', 'reduction_step')
        self.single_step = config.getboolean('main', 'single_step')

        self.starinfo_file = config.get('associations', 'starinfo_file')
        self.lacos_file = config.get('third_party', 'lacos_file')
        self.apply_lacos = config.getboolean('reduction', 'apply_lacos')
        # Define directory structure
        self.raw_dir = config.get('main', 'raw_dir')
        self.products_dir = config.get('main', 'products_dir')

        if (self.single_step and (self.reduction_step != 0)):
            self.run_dir = config.get('main', 'run_dir')
        else:
            self.run_dir = self.products_dir\
                + time.strftime('%Y-%m-%dT%H:%M:%S')

        if not self.dry_run:
            try:
                os.mkdir(self.products_dir)
            except OSError as err:
                if err.errno == 17:
                    pass
                else:
                    raise err
            try:
                os.mkdir(self.run_dir)
            except OSError as err:
                if err.errno == 17:
                    pass
                else:
                    raise err

    # @profile
    def associate_files(self):
        """
        Investigates raw_dir for images to be reduced, and associates
        calibration exposures to science exposures.

        """
        # Open starinfo file and define structured array
        starinfo_file = self.starinfo_file
        nstar = sum(1 for line in open(starinfo_file))
        infoname = ['obj', 'std', 'caldir', 'altname']
        infofmt = ['|S25', '|S25', '|S25', '|S25']
        starinfo = np.zeros(nstar,  dtype={'names': infoname, 'formats':
                                           infofmt})
        with open(starinfo_file, 'r') as arq:
            for i in range(nstar):
                linelist = arq.readline().split()
                for j in range(len(infoname)):
                    starinfo[i][j] = linelist[j]

        os.chdir(self.raw_dir)

        l = glob.glob('*.fits')
        l.sort()

        headers = [pf.getheader(i, ext=0) for i in l]
        headers_ext1 = [pf.getheader(i, ext=1) for i in l]
        mjds = [i['mjd-obs'] for i in headers_ext1]
        idx = np.arange(len(l))

        images = np.array([
            l[i] for i in idx if (
                (headers[i]['obstype'] == 'OBJECT') &
                (headers[i]['object'] != 'Twilight') &
                (headers[i]['obsclass'] != 'acq'))])

        associated = []

        for i, j in enumerate(images):

            # Take great care when changing this.
            hdr = pf.getheader(j, ext=0)
            hdr_ext1 = pf.getheader(j, ext=1)
            mjd = hdr_ext1['mjd-obs']

            element = {
                'image': j, 'observatory': hdr['observat'],
                'instrument': hdr['instrume'],
                'detector': hdr['detector'], 'grating_wl': hdr['grwlen'],
                'mjd': mjd, 'grating': hdr['grating'],
                'filter1': hdr['filter1'], 'obsclass': hdr['obsclass'],
                'object': hdr['object']
            }

            element['standard_star'] = [
                l[k] for k in idx if (
                    (headers[k]['obstype'] == 'OBJECT') &
                    (headers[k]['obsclass'] in ['partnerCal', 'progCal']) &
                    (headers[k]['object'] != 'Twilight') &
                    (headers[k]['observat'] == hdr['observat']) &
                    (headers[k]['detector'] == hdr['detector']) &
                    (headers[k]['grating'] == hdr['grating']) &
                    (headers[k]['filter1'] == hdr['filter1']) &
                    (abs(headers[k]['grwlen'] - hdr['grwlen']) <=
                        self.cfg.getfloat('associations', 'stdstar_wltol')) &
                    (abs(mjds[k] - mjd) <= self.cfg.getfloat('associations',
                                                             'stdstar_ttol')))]

            element['flat'] = [
                l[k] for k in idx if (
                    (headers[k]['obstype'] == 'FLAT') &
                    (headers[k]['observat'] == hdr['observat']) &
                    (headers[k]['grating'] == hdr['grating']) &
                    (headers[k]['grwlen'] == hdr['grwlen']) &
                    (headers[k]['detector'] == hdr['detector']) &
                    (abs(mjds[k] - mjd) <= self.cfg.getfloat('associations',
                                                             'flat_ttol')))]

            element['twilight'] = [
                l[k] for k in idx if (
                    (headers[k]['object'] == 'Twilight') &
                    (headers[k]['obstype'] == 'OBJECT') &
                    (headers[k]['observat'] == hdr['observat']) &
                    (headers[k]['detector'] == hdr['detector']) &
                    (headers[k]['grating'] == hdr['grating']) &
                    (abs(headers[k]['grwlen'] - hdr['grwlen']) <=
                        self.cfg.getfloat('associations', 'twilight_wltol')) &
                    (abs(mjds[k] - mjd) <= self.cfg.getfloat(
                        'associations', 'twilight_ttol')))]

            element['arc'] = [
                l[k] for k in idx if (
                    (headers[k]['object'] == 'CuAr') &
                    (headers[k]['obstype'] == 'ARC') &
                    (headers[k]['observat'] == hdr['observat']) &
                    (headers[k]['detector'] == hdr['detector']) &
                    (headers[k]['grating'] == hdr['grating']) &
                    (headers[k]['grwlen'] == hdr['grwlen']) &
                    (abs(mjds[k] - mjd) <= self.cfg.getfloat(
                        'associations', 'arc_ttol')))]

            element['bias'] = [
                l[k] for k in idx if (
                    (headers[k]['obstype'] == 'BIAS') &
                    (headers[k]['observat'] == hdr['observat']) &
                    (headers[k]['detector'] == hdr['detector']) &
                    (abs(mjds[k] - mjd) <= self.cfg.getfloat('associations',
                                                             'bias_ttol')) &
                    (
                        (('overscan' in headers_ext1[k]) &
                         (self.fl_over == 'yes')) or
                        (('overscan' not in headers_ext1[k]) &
                         (self.fl_over == 'no'))
                    ))]

            element['bpm'] = [
                l[k] for k in idx if (
                    (headers[k]['obstype'] == 'BPM') &
                    (headers[k]['observat'] == hdr['observat']) &
                    (headers[k]['detector'] == hdr['detector']) &
                    (headers_ext1[k]['ccdsum'] == hdr_ext1['ccdsum']) &
                    (headers_ext1[k]['detsec'] == hdr_ext1['detsec']))]

            categories = ['flat', 'bias', 'arc', 'twilight', 'standard_star',
                          'bpm']
            for c in categories:
                if len(element[c]) > 1:
                    element[c] = closest_in_time(element[c], j)
                elif element[c] == []:
                    element[c] = ''
                else:
                    element[c] = (element[c])[0]

            associated.append(element)

        # Define mdf filename
        # Based in gprepare.cl
        # Did not account for observation in Nod-and-Shuffle
        for i in associated:
            header_flat = [
                k for j, k in enumerate(headers) if l[j] == i['flat']
            ]
            if len(header_flat):
                header_flat = header_flat[0]
                mdfPrefix = "g" + header_flat['instrume'][-1].lower() + "ifu_"
                mdfSufix = ".fits"
                if header_flat['dettype'] == "S10892":
                    mdfSufix = "_HAM.fits"
                MaskName = header_flat['maskname']
                if MaskName == "IFU-2":
<<<<<<< HEAD
                   mdffile = mdfPrefix + "slits_mdf" + mdfSufix
                   slits = 'both'
                elif MaskName == "IFU-B":
                   mdffile = mdfPrefix + "slitb_mdf" + mdfSufix
                   slits = 'blue'
                elif MaskName == "IFU-R":       
                   mdffile = mdfPrefix + "slitr_mdf" + mdfSufix
                   slits = 'red'
                else:
                   mdffile = 'default'
                   slits = 'default'
=======
                    mdffile = mdfPrefix + "slits_mdf" + mdfSufix
                elif MaskName == "IFU-B":
                    mdffile = mdfPrefix + "slitb_mdf" + mdfSufix
                elif MaskName == "IFU-R":
                    mdffile = mdfPrefix + "slitr_mdf" + mdfSufix
                else:
                    mdffile = 'default'
>>>>>>> a64ce04f
                i['mdffile'] = mdffile
                i['slits'] = slits

        sci_ims = [i for i in associated if i['obsclass'] == 'science']
        std_ims = [
            i for i in associated if i['obsclass'] in ['partnerCal', 'progCal']
            ]

        # Get star info from starinfo.dat
        possible_names = np.concatenate((starinfo['obj'], starinfo['std'],
                                         starinfo['altname']))
        n_names = len(possible_names)

        for i, j in enumerate(possible_names):
            possible_names[i] = (j.lower()).replace(' ', '')

        for i in std_ims:
            # Removes the 'standard_star' key if the dictionary
            # element in question refers to a standard star.
            del i['standard_star']
            starname = (i['object'].lower()).replace(' ', '')

            try:
                stdstar_idx = (
                    np.arange(n_names)[possible_names == starname] %
                    (n_names / 3))[0]
            except:
                raise Exception(
                    'Standard star named {:s} not found in file {:s}'.
                    format(starname, starinfo_file))

            i['stdstar'] = starinfo[stdstar_idx]['std']
            i['caldir'] = starinfo[stdstar_idx]['caldir']

        self.sci = sci_ims
        self.std = std_ims

        # Writes the file association dictionary to an ASCII file
        # in the run directory.
        if not self.dry_run:
            os.chdir(self.run_dir)
            file('file_associations_sci.dat', 'w').write(repr(sci_ims))
            file('file_associations_std.dat', 'w').write(repr(std_ims))

    def stdstar(self, dic):

        reduce_stdstar(
            rawdir=self.raw_dir, rundir=self.run_dir, caldir=dic['caldir'],
            starobj=dic['object'], stdstar=dic['stdstar'], flat=dic['flat'],
            arc=dic['arc'], twilight=dic['twilight'], starimg=dic['image'],
            bias=dic['bias'], overscan=self.fl_over, vardq=self.fl_vardq,
            lacos=self.lacos_file, observatory=dic['observatory'],
            apply_lacos=self.apply_lacos, instrument=dic['instrument'],
            lacos_xorder=self.cfg.getint('reduction', 'lacos_xorder'),
            lacos_yorder=self.cfg.getint('reduction', 'lacos_yorder'),
            bpm=dic['bpm'], mdffile=dic['mdffile'], slits=dic['slits'])

    def science(self, dic):

        reduce_science(
            rawdir=self.raw_dir, rundir=self.run_dir, flat=dic['flat'],
            arc=dic['arc'], twilight=dic['twilight'], sciimg=dic['image'],
            starimg=dic['standard_star'], bias=dic['bias'],
            overscan=self.fl_over, vardq=self.fl_vardq, lacos=self.lacos_file,
            observatory=dic['observatory'], apply_lacos=self.apply_lacos,
            lacos_xorder=self.cfg.getint('reduction', 'lacos_xorder'),
            lacos_yorder=self.cfg.getint('reduction', 'lacos_yorder'),
            bpm=dic['bpm'], mdffile=dic['mdffile'], slits=dic['slits'], 
            instrument=dic['instrument'])


if __name__ == "__main__":
    import sys

    pip = pipeline(sys.argv[1])
    print('##################################################\n'
          '# GIREDS (Gmos Ifu REDuction Suite)              #\n'
          '##################################################\n'
          'Starting reduction at: {:s}\n'.format(time.asctime()))

    if (pip.reduction_step == 0) or\
            ((pip.single_step is False) and (pip.reduction_step >= 0)):

        print('Starting reduction step 0\n'
              'on directory {:s}\n'.format(pip.raw_dir))

        pip.associate_files()

    if (pip.reduction_step == 1) or\
            ((pip.single_step is False) and (pip.reduction_step >= 1)):

        os.chdir(pip.run_dir)
        print('Starting reduction step 1\n'
              'on directory {:s}\n'.format(os.getcwd()))

        r = file('file_associations_sci.dat', 'r').read()
        pip.sci = eval(r)
        r = file('file_associations_std.dat', 'r').read()
        pip.std = eval(r)

        cal_categories = np.array(['bias', 'flat', 'twilight', 'arc'])

        for star in pip.std:

            cal = np.array([
                True if star[i] != '' else False for i in cal_categories])

            if not cal.all():
                print(('ERROR! Image {:s} does not have all the necessary\n'
                      'calibration files: ' + len(cal[~cal]) * '{:s} ')
                      .format(star['image'], *cal_categories[~cal]))
                print('Skipping image {:s}.'.format(star['image']))
                continue
            else:
                pip.stdstar(star)

    if (pip.reduction_step == 2) or\
            ((pip.single_step is False) and (pip.reduction_step >= 2)):

        os.chdir(pip.run_dir)
        print('Starting reduction step 2\n'
              'on directory {:s}\n'.format(os.getcwd()))

        r = file('file_associations_sci.dat', 'r').read()
        pip.sci = eval(r)
        r = file('file_associations_std.dat', 'r').read()
        pip.std = eval(r)

        cal_categories = np.array([
            'bias', 'flat', 'twilight', 'arc', 'standard_star'])

        for sci in pip.sci:

            cal = np.array([
                True if sci[i] != '' else False for i in cal_categories])

            if not cal.all():
                print(('ERROR! Image {:s} does not have all the necessary\n'
                      'calibration files: ' + len(cal[~cal]) * '{:s} ')
                      .format(sci['image'], *cal_categories[~cal]))
                print('Skipping image {:s}.'.format(sci['image']))
                continue
            else:
                pip.science(sci)<|MERGE_RESOLUTION|>--- conflicted
+++ resolved
@@ -225,27 +225,17 @@
                     mdfSufix = "_HAM.fits"
                 MaskName = header_flat['maskname']
                 if MaskName == "IFU-2":
-<<<<<<< HEAD
-                   mdffile = mdfPrefix + "slits_mdf" + mdfSufix
-                   slits = 'both'
-                elif MaskName == "IFU-B":
-                   mdffile = mdfPrefix + "slitb_mdf" + mdfSufix
-                   slits = 'blue'
-                elif MaskName == "IFU-R":       
-                   mdffile = mdfPrefix + "slitr_mdf" + mdfSufix
-                   slits = 'red'
-                else:
-                   mdffile = 'default'
-                   slits = 'default'
-=======
                     mdffile = mdfPrefix + "slits_mdf" + mdfSufix
+                    slits = 'both'
                 elif MaskName == "IFU-B":
                     mdffile = mdfPrefix + "slitb_mdf" + mdfSufix
+                    slits = 'blue'
                 elif MaskName == "IFU-R":
                     mdffile = mdfPrefix + "slitr_mdf" + mdfSufix
+                    slits = 'red'
                 else:
                     mdffile = 'default'
->>>>>>> a64ce04f
+                    slits = 'default'
                 i['mdffile'] = mdffile
                 i['slits'] = slits
 
