--- conflicted
+++ resolved
@@ -9,6 +9,7 @@
 from standard_star import reduce_stdstar
 from galaxy import reduce_science
 
+
 def closest_in_time(images, target):
     """
     Takes a list of images, and returns the one taken closest in time
@@ -23,6 +24,7 @@
 
 
 class pipeline():
+
     """
     GIREDS - Gmos Ifu REDuction Suite
 
@@ -139,7 +141,7 @@
                     (abs(headers[k]['grwlen'] - hdr['grwlen']) <=
                         self.cfg.getfloat('associations', 'stdstar_wltol')) &
                     (abs(mjds[k] - mjd) <= self.cfg.getfloat('associations',
-                        'stdstar_ttol')))]
+                                                             'stdstar_ttol')))]
 
             element['flat'] = [
                 l[k] for k in idx if (
@@ -149,7 +151,7 @@
                     (headers[k]['grwlen'] == hdr['grwlen']) &
                     (headers[k]['detector'] == hdr['detector']) &
                     (abs(mjds[k] - mjd) <= self.cfg.getfloat('associations',
-                        'flat_ttol')))]
+                                                             'flat_ttol')))]
 
             element['twilight'] = [
                 l[k] for k in idx if (
@@ -160,13 +162,8 @@
                     (headers[k]['grating'] == hdr['grating']) &
                     (abs(headers[k]['grwlen'] - hdr['grwlen']) <=
                         self.cfg.getfloat('associations', 'twilight_wltol')) &
-<<<<<<< HEAD
-                    (abs(mjds[k] - mjd) <= self.cfg.getfloat('associations',
-                        'twilight_ttol')))]
-=======
                     (abs(mjds[k] - mjd) <= self.cfg.getfloat(
                         'associations', 'twilight_ttol')))]
->>>>>>> e198fddc
 
             element['arc'] = [
                 l[k] for k in idx if (
@@ -176,13 +173,8 @@
                     (headers[k]['detector'] == hdr['detector']) &
                     (headers[k]['grating'] == hdr['grating']) &
                     (headers[k]['grwlen'] == hdr['grwlen']) &
-<<<<<<< HEAD
-                    (abs(mjds[k] - mjd) <= self.cfg.getfloat('associations',
-                        'arc_ttol')))]
-=======
                     (abs(mjds[k] - mjd) <= self.cfg.getfloat(
                         'associations', 'arc_ttol')))]
->>>>>>> e198fddc
 
             element['bias'] = [
                 l[k] for k in idx if (
@@ -190,7 +182,7 @@
                     (headers[k]['observat'] == hdr['observat']) &
                     (headers[k]['detector'] == hdr['detector']) &
                     (abs(mjds[k] - mjd) <= self.cfg.getfloat('associations',
-                        'bias_ttol'))&
+                                                             'bias_ttol')) &
                     (
                         (('overscan' in headers_ext1[k]) &
                          (self.fl_over == 'yes')) or
@@ -251,7 +243,7 @@
             arc=dic['arc'], twilight=dic['twilight'], starimg=dic['image'],
             bias=dic['bias'], overscan=self.fl_over, vardq=self.fl_vardq,
             lacos=self.lacos_file, observatory=dic['observatory'],
-            apply_lacos=self.apply_lacos, instrument=dic['instrument'],
+            apply_lacos=self.apply_lacos,
             lacos_xorder=self.cfg.getint('reduction', 'lacos_xorder'),
             lacos_yorder=self.cfg.getint('reduction', 'lacos_yorder'),
             bpm=dic['bpm'])
