#!/usr/bin/env python

#
#
# ATTENTION!!!                                                        #
# DO NOT follow on a reduction process unless you are sure about  #
# the fiber masks in the MDF file. Disregarding this warning will #
# most certainly lead to major headaches at the final stages of   #
# the reduction.                                                  #
#
#

# Table of images

from pyraf import iraf
import matplotlib.pyplot as plt
import numpy as np
import pyfits as pf
from reduction import cal_reduction


def circular_aperture(image, radius=1):
    """
    Returns a list of aperture numbers to be used by apsum, that
    define a circular pupil of a given radius, centred on the object
    field of GMOS.

    Parameters
    ----------
    image : string
        Name of the file containing the standard star spectra after
        sky subtraction.
    radius : number
        Radius of the circular pupil given in arcseconds.
    """

    hdu = pf.open(image)

    instrument = hdu[0].header['instrume']

    for i in hdu:
        if type(i) is pf.hdu.table.BinTableHDU:
            mdf = i.data
            break

    x, y = mdf['XINST'], mdf['YINST']

    x0 = {'GMOS-N': 3.4, 'GMOS-S': 61.7}
    y0 = 2.45

    r = np.sqrt((x - x0[instrument]) ** 2 + (y - y0) ** 2)

    cond = (mdf['BEAM'] != -1) & (r < 1)
    apids = mdf['APID'][cond]

    apertures = (len(apids) * ' {:d},').format(*apids)

    return apertures


def reduce_stdstar(
        rawdir, rundir, caldir, starobj, stdstar, flat, arc, twilight,
        starimg, bias, overscan, vardq, lacos, observatory, apply_lacos,
        lacos_xorder, lacos_yorder, bpm, instrument, mdffile, slits):
    """
    Reduction pipeline for standard star.

    Parameters
    ----------
    rawdir: string
        Directory containing raw images.
    rundi: string
        Directory where processed files are saved.
    caldir: string
        Directory containing standard star calibration files.
    starobj: string
        Object keyword for the star image.
    stdstar: string
        Star name in calibration file.
    flat: list
        Names of the files containing flat field images.
    arc: list
        Arc images.
    twilight: list
        Twilight flat images.
    starimg: string
        Name of the file containing the image to be reduced.
    bias: list
        Bias images.

    """

    iraf.set(stdimage='imtgmos')

    iraf.task(lacos_spec=lacos)
    iraf.gemini()
    iraf.gmos()
    iraf.gemtools()

    iraf.gmos.logfile = 'logfile.log'
    iraf.gemtools.gloginit.logfile = 'logfile.log'

    # set directories
    iraf.set(caldir=rawdir)  #
    iraf.set(rawdir=rawdir)  # raw files
    iraf.set(procdir=rundir)  # processed files

    # os.path.isfile('arquivo')

    iraf.unlearn('gemini')
    iraf.unlearn('gmos')

    iraf.cd('procdir')

    flat = flat.strip('.fits')
    twilight = twilight.strip('.fits')
    arc = arc.strip('.fits')
    starimg = starimg.strip('.fits')

<<<<<<< HEAD
    iraf.gfreduce.bias = 'rawdir$'+bias
    iraf.gireduce.bpm = 'rawdir$'+bpm

    cal_reduction(
        rawdir=rawdir, rundir=rundir, flat=flat, arc=arc, twilight=twilight,
        bias=bias, bpm=bpm, overscan=overscan, vardq=vardq, mdffile=mdffile,
        instrument=instrument, slits=slits)
=======
    iraf.gfreduce.bias = 'rawdir$' + bias
    iraf.gireduce.bpm = 'rawdir$' + bpm
    mdfdir = 'gmos$data/'

    cal_reduction(
        rawdir=rawdir, rundir=rundir, flat=flat, arc=arc, twilight=twilight,
        bias=bias, bpm=bpm, overscan=overscan, vardq=vardq, mdfdir=mdfdir)
>>>>>>> a64ce04f
    #
    #   Actually reduce star
    #
    iraf.gfreduce(
        starimg, slits='header', rawpath='rawdir$', fl_inter='no',
        fl_addmdf='yes', key_mdf='MDF', mdffile='default', weights='no',
        fl_over=overscan, fl_trim='yes', fl_bias='yes', trace='no',
        recenter='no',
        fl_flux='no', fl_gscrrej='no', fl_extract='no', fl_gsappwave='no',
        fl_wavtran='no', fl_novl='yes', fl_skysub='no', fl_vardq=vardq,
        mdfdir='procdir$')
    prefix = 'rg'

    # Gemfix
    iraf.gemfix(prefix + starimg, out='p' + prefix + starimg, method='fixpix',
                bitmask=1)
    prefix = 'p' + prefix

    if apply_lacos:
        iraf.gemcrspec(
            prefix + starimg, out='l' + prefix + starimg, sigfrac=0.32,
            niter=4, fl_vardq=vardq, xorder=lacos_xorder, yorder=lacos_yorder)
        prefix = 'l' + prefix

    iraf.gfreduce(
        prefix + starimg, slits='header', rawpath='./', fl_inter='no',
        fl_addmdf='no', key_mdf='MDF', mdffile='default', fl_over='no',
        fl_trim='no', fl_bias='no', trace='no', recenter='no', fl_flux='no',
        fl_gscrrej='no', fl_extract='yes', fl_gsappwave='yes',
        fl_wavtran='yes', fl_novl='no', fl_skysub='yes',
        reference='eprg' + flat, weights='no', wavtraname='erg' + arc,
        response='eprg' + flat + '_response.fits', fl_vardq=vardq)
    prefix = 'ste' + prefix
    #
    #   Apsumming the stellar spectra
    #

    xinst = pf.getdata(prefix + starimg + '.fits', ext=1)['XINST']
    if instrument == 'GMOS-N':
        x0 = np.average(xinst[xinst < 10])
    elif instrument == 'GMOS-S':
        x0 = np.average(xinst[xinst > 10])

    ap_expression = '((XINST-{:.2f})**2 + (YINST-2.45)**2)**0.5 < 1'.format(x0)

    iraf.gfapsum(
        prefix + starimg, fl_inter='no', lthreshold=400.,
        reject='avsigclip', expr=ap_expression)
    #
    #   Building sensibility function
    #
    iraf.gsstandard(
        'a' + prefix + starimg, starname=stdstar, observatory=observatory,
        sfile='std' + starimg, sfunction='sens' + starimg, caldir=caldir)
    #
    #   Apply flux calibration to star
    #
    iraf.gscalibrate(
        prefix + starimg, sfuncti='sens' + starimg,
        extinct='onedstds$ctioextinct.dat', observatory=observatory,
        fluxsca=1, fl_vardq=vardq)
    #
    #   Create data cubes
    #
    iraf.gfcube(
        'c' + prefix + starimg, outimage='dc' + prefix + starimg, ssample=.1,
        fl_atmdisp='yes', fl_var=vardq, fl_dq=vardq)

    #
    # Test calibration
    #
    iraf.cd(caldir)
    caldata = np.loadtxt(stdstar + '.dat', unpack=True)
    iraf.cd('procdir')
    calflux = mag2flux(caldata[0], caldata[1])

    iraf.gscalibrate(
        'a' + prefix + starimg, sfuncti='sens' + starimg,
        extinct='onedstds$ctioextinct.dat',
        observatory=observatory, fluxsca=1)

    sumflux = pf.getdata('ca' + prefix + starimg + '.fits', ext=2)
    sumhead = pf.getheader('ca' + prefix + starimg + '.fits', ext=2)
    sumwl = sumhead['crval1'] + np.arange(
        sumhead['naxis1']) * sumhead['cdelt1']

    plt.close('all')
    plt.plot(sumwl, sumflux, 'b', lw=.5)
    plt.plot(caldata[0], calflux, 'r', lw=1.5)
    plt.xlim(sumwl[0] * .99, sumwl[-1] * 1.01)
    plt.ylim(min(calflux) * .8, max(calflux) * 1.2)
    plt.savefig('calib' + starimg + '.eps')


def mag2flux(wl, mag):
    """
    Convert magnitube[m_AB] to fna (flux per unit wavelenth
    [ergs/cm/cm/s/A]). First, it converts m_AB to fnu (flux per unit
    frequency [ergs/cm/cm/s/Hz]), using equation from 'standard' task
    help from IRAF. Then, it converts fnu to fna with:
    fna = fnu*c/wl/wl, where c is the speed of ligth in
    angstroms/second and wl is the wavelength in angstroms.

    Parameters
    ----------
    wl: array
        Wavelength in angstrons
    mag: array
        Magnitude from calibration star

    Returns
    -------
    fna : array
        Flux per unit wavelength [ergs/cm/cm/s/A]
    """
    fnu = 3.68E-20 * 10 ** (-0.4 * mag)
    return fnu * 2.99792458E18 / wl / wl<|MERGE_RESOLUTION|>--- conflicted
+++ resolved
@@ -117,7 +117,6 @@
     arc = arc.strip('.fits')
     starimg = starimg.strip('.fits')
 
-<<<<<<< HEAD
     iraf.gfreduce.bias = 'rawdir$'+bias
     iraf.gireduce.bpm = 'rawdir$'+bpm
 
@@ -125,15 +124,6 @@
         rawdir=rawdir, rundir=rundir, flat=flat, arc=arc, twilight=twilight,
         bias=bias, bpm=bpm, overscan=overscan, vardq=vardq, mdffile=mdffile,
         instrument=instrument, slits=slits)
-=======
-    iraf.gfreduce.bias = 'rawdir$' + bias
-    iraf.gireduce.bpm = 'rawdir$' + bpm
-    mdfdir = 'gmos$data/'
-
-    cal_reduction(
-        rawdir=rawdir, rundir=rundir, flat=flat, arc=arc, twilight=twilight,
-        bias=bias, bpm=bpm, overscan=overscan, vardq=vardq, mdfdir=mdfdir)
->>>>>>> a64ce04f
     #
     #   Actually reduce star
     #
