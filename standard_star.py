#!/usr/bin/env python

#
#
# ATTENTION!!!                                                        #
# DO NOT follow on a reduction process unless you are sure about  #
# the fiber masks in the MDF file. Disregarding this warning will #
# most certainly lead to major headaches at the final stages of   #
# the reduction.                                                  #
#
#

# Table of images

from pyraf import iraf
import matplotlib.pyplot as plt
import numpy as np
import pyfits as pf
from reduction import cal_reduction

<<<<<<< HEAD

def circular_aperture(image, radius=1):
    """
    Returns a list of aperture numbers to be used by apsum, that
    define a circular pupil of a given radius, centred on the object
    field of GMOS.

    Parameters
    ----------
    image : string
        Name of the file containing the standard star spectra after
        sky subtraction.
    radius : number
        Radius of the circular pupil given in arcseconds.
    """

    hdu = pf.open(image)

    instrument = hdu[0].header['instrume']

    for i in hdu:
        if type(i) is pf.hdu.table.BinTableHDU:
            mdf = i.data
            break

    x, y = mdf['XINST'], mdf['YINST']

    x0 = {'GMOS-N': 3.4, 'GMOS-S': 61.7}
    y0 = 2.45

    r = np.sqrt((x - x0[instrument]) ** 2 + (y - y0) ** 2)

    cond = (mdf['BEAM'] != -1) & (r < 1)
    apids = mdf['APID'][cond]

    apertures = (len(apids)*' {:d},').format(*apids)

    return apertures


def reduce_stdstar(
        rawdir, rundir, caldir, starobj, stdstar, flat, arc, twilight,
        starimg, bias, overscan, vardq, lacos, observatory, apply_lacos,
        lacos_xorder, lacos_yorder, bpm, instrument):
=======
def reduce_stdstar(rawdir, rundir, caldir, starobj, stdstar, flat,
    arc, twilight, starimg, bias, overscan, vardq, lacos, observatory,
    apply_lacos, lacos_xorder, lacos_yorder, bpm, mdffile):
>>>>>>> 3e75b155
    """
    Reduction pipeline for standard star.

    Parameters
    ----------
    rawdir: string
        Directory containing raw images.
    rundi: string
        Directory where processed files are saved.
    caldir: string
        Directory containing standard star calibration files.
    starobj: string
        Object keyword for the star image.
    stdstar: string
        Star name in calibration file.
    flat: list
        Names of the files containing flat field images.
    arc: list
        Arc images.
    twilight: list
        Twilight flat images.
    starimg: string
        Name of the file containing the image to be reduced.
    bias: list
        Bias images.

    """

    iraf.set(stdimage='imtgmos')

    iraf.task(lacos_spec=lacos)
    iraf.gemini()
    iraf.gmos()
    iraf.gemtools()

    iraf.gmos.logfile = 'logfile.log'
    iraf.gemtools.gloginit.logfile = 'logfile.log'

    # set directories
    iraf.set(caldir=rawdir)  #
    iraf.set(rawdir=rawdir)  # raw files
    iraf.set(procdir=rundir)  # processed files

    # os.path.isfile('arquivo')

    iraf.unlearn('gemini')
    iraf.unlearn('gmos')

    iraf.cd('procdir')

    flat = flat.strip('.fits')
    twilight = twilight.strip('.fits')
    arc = arc.strip('.fits')
    starimg = starimg.strip('.fits')

<<<<<<< HEAD
    iraf.gfreduce.bias = 'rawdir$' + bias
    iraf.gireduce.bpm = 'rawdir$' + bpm
=======
    iraf.gfreduce.bias = 'rawdir$'+bias
    iraf.gireduce.bpm = 'rawdir$'+bpm
    mdfdir = 'gmos$data/'
>>>>>>> 3e75b155

    mdfdir = cal_reduction(
        rawdir=rawdir, rundir=rundir, flat=flat, arc=arc, twilight=twilight,
        bias=bias, bpm=bpm, overscan=overscan, vardq=vardq, mdfdir=mdfdir)
    #
    #   Actually reduce star
    #
    iraf.gfreduce(
        starimg, slits='header', rawpath='rawdir$', fl_inter='no',
        fl_addmdf='yes', key_mdf='MDF', mdffile='default', weights='no',
        fl_over=overscan, fl_trim='yes', fl_bias='yes', trace='no',
        recenter='no', 
        fl_flux='no', fl_gscrrej='no', fl_extract='no', fl_gsappwave='no',
        fl_wavtran='no', fl_novl='yes', fl_skysub='no', fl_vardq=vardq,
        mdfdir=mdfdir)
    prefix = 'rg'

    # Gemfix
    iraf.gemfix(prefix + starimg, out='p' + prefix + starimg, method='fixpix',
                bitmask=1)
    prefix = 'p' + prefix

    if apply_lacos:
        iraf.gemcrspec(
            prefix + starimg, out='l' + prefix + starimg, sigfrac=0.32,
            niter=4, fl_vardq=vardq, xorder=lacos_xorder, yorder=lacos_yorder)
        prefix = 'l' + prefix

    iraf.gfreduce(
        prefix + starimg, slits='header', rawpath='./', fl_inter='no',
        fl_addmdf='no', key_mdf='MDF', mdffile='default', fl_over='no',
        fl_trim='no', fl_bias='no', trace='no', recenter='no', fl_flux='no',
        fl_gscrrej='no', fl_extract='yes', fl_gsappwave='yes',
        fl_wavtran='yes', fl_novl='no', fl_skysub='yes',
        reference='eprg' + flat, weights='no', wavtraname='erg' + arc,
        response='eprg' + flat + '_response.fits', fl_vardq=vardq)
    prefix = 'ste' + prefix
    #
    #   Apsumming the stellar spectra
    #

    xinst = pf.getdata(prefix + starimg + '.fits', ext=1)['XINST']
    if instrument == 'GMOS-N':
        x0 = np.average(xinst[xinst < 10])
    elif instrument == 'GMOS-S':
        x0 = np.average(xinst[xinst > 10])

    ap_expression = '((XINST-{:.2f})**2 + (YINST-2.45)**2)**0.5 < 1'.format(x0)

    iraf.gfapsum(
        prefix + starimg, fl_inter='no', lthreshold=400.,
        reject='avsigclip', expr=ap_expression)
    #
    #   Building sensibility function
    #
    iraf.gsstandard(
        'a' + prefix + starimg, starname=stdstar, observatory=observatory,
        sfile='std' + starimg, sfunction='sens' + starimg, caldir=caldir)
    #
    #   Apply flux calibration to star
    #
    iraf.gscalibrate(
        prefix + starimg, sfuncti='sens' + starimg,
        extinct='onedstds$ctioextinct.dat', observatory=observatory,
        fluxsca=1, fl_vardq=vardq)
    #
    #   Create data cubes
    #
    iraf.gfcube(
        'c' + prefix + starimg, outimage='dc' + prefix + starimg, ssample=.1,
        fl_atmdisp='yes', fl_var=vardq, fl_dq=vardq)

    #
    # Test calibration
    #
    iraf.cd(caldir)
    caldata = np.loadtxt(stdstar + '.dat', unpack=True)
    iraf.cd('procdir')
    calflux = mag2flux(caldata[0], caldata[1])

    iraf.gscalibrate(
        'a' + prefix + starimg, sfuncti='sens' + starimg,
        extinct='onedstds$ctioextinct.dat',
        observatory=observatory, fluxsca=1)

    sumflux = pf.getdata('ca' + prefix + starimg + '.fits', ext=2)
    sumhead = pf.getheader('ca' + prefix + starimg + '.fits', ext=2)
    sumwl = sumhead['crval1'] + np.arange(
        sumhead['naxis1']) * sumhead['cdelt1']

    plt.close('all')
    plt.plot(sumwl, sumflux, 'b', lw=.5)
    plt.plot(caldata[0], calflux, 'r', lw=1.5)
    plt.xlim(sumwl[0] * .99, sumwl[-1] * 1.01)
    plt.ylim(min(calflux) * .8, max(calflux) * 1.2)
    plt.savefig('calib' + starimg + '.eps')


def mag2flux(wl, mag):
    """
    Convert magnitube[m_AB] to fna (flux per unit wavelenth
    [ergs/cm/cm/s/A]). First, it converts m_AB to fnu (flux per unit
    frequency [ergs/cm/cm/s/Hz]), using equation from 'standard' task
    help from IRAF. Then, it converts fnu to fna with:
    fna = fnu*c/wl/wl, where c is the speed of ligth in
    angstroms/second and wl is the wavelength in angstroms.

    Parameters
    ----------
    wl: array
        Wavelength in angstrons
    mag: array
        Magnitude from calibration star

    Returns
    -------
    fna : array
        Flux per unit wavelength [ergs/cm/cm/s/A]
    """
    fnu = 3.68E-20 * 10 ** (-0.4 * mag)
    return fnu * 2.99792458E18 / wl / wl<|MERGE_RESOLUTION|>--- conflicted
+++ resolved
@@ -1,14 +1,14 @@
 #!/usr/bin/env python
 
-#
-#
-# ATTENTION!!!                                                        #
-# DO NOT follow on a reduction process unless you are sure about  #
-# the fiber masks in the MDF file. Disregarding this warning will #
-# most certainly lead to major headaches at the final stages of   #
-# the reduction.                                                  #
-#
-#
+#########################################################################
+#                                                                       #
+#   ATTENTION!!!                                                        #
+#       DO NOT follow on a reduction process unless you are sure about  #
+#       the fiber masks in the MDF file. Disregarding this warning will #
+#       most certainly lead to major headaches at the final stages of   #
+#       the reduction.                                                  #
+#                                                                       #
+#########################################################################
 
 # Table of images
 
@@ -16,9 +16,10 @@
 import matplotlib.pyplot as plt
 import numpy as np
 import pyfits as pf
+import glob
+import os
 from reduction import cal_reduction
 
-<<<<<<< HEAD
 
 def circular_aperture(image, radius=1):
     """
@@ -62,12 +63,7 @@
 def reduce_stdstar(
         rawdir, rundir, caldir, starobj, stdstar, flat, arc, twilight,
         starimg, bias, overscan, vardq, lacos, observatory, apply_lacos,
-        lacos_xorder, lacos_yorder, bpm, instrument):
-=======
-def reduce_stdstar(rawdir, rundir, caldir, starobj, stdstar, flat,
-    arc, twilight, starimg, bias, overscan, vardq, lacos, observatory,
-    apply_lacos, lacos_xorder, lacos_yorder, bpm, mdffile):
->>>>>>> 3e75b155
+        lacos_xorder, lacos_yorder, bpm, instrument, mdffile):
     """
     Reduction pipeline for standard star.
 
@@ -123,18 +119,13 @@
     arc = arc.strip('.fits')
     starimg = starimg.strip('.fits')
 
-<<<<<<< HEAD
-    iraf.gfreduce.bias = 'rawdir$' + bias
-    iraf.gireduce.bpm = 'rawdir$' + bpm
-=======
     iraf.gfreduce.bias = 'rawdir$'+bias
     iraf.gireduce.bpm = 'rawdir$'+bpm
     mdfdir = 'gmos$data/'
->>>>>>> 3e75b155
-
-    mdfdir = cal_reduction(
+
+    cal_reduction(
         rawdir=rawdir, rundir=rundir, flat=flat, arc=arc, twilight=twilight,
-        bias=bias, bpm=bpm, overscan=overscan, vardq=vardq, mdfdir=mdfdir)
+        bias=bias, bpm=bpm, overscan=overscan, vardq=vardq)
     #
     #   Actually reduce star
     #
@@ -142,10 +133,9 @@
         starimg, slits='header', rawpath='rawdir$', fl_inter='no',
         fl_addmdf='yes', key_mdf='MDF', mdffile='default', weights='no',
         fl_over=overscan, fl_trim='yes', fl_bias='yes', trace='no',
-        recenter='no', 
+        recenter='no',
         fl_flux='no', fl_gscrrej='no', fl_extract='no', fl_gsappwave='no',
-        fl_wavtran='no', fl_novl='yes', fl_skysub='no', fl_vardq=vardq,
-        mdfdir=mdfdir)
+        fl_wavtran='no', fl_novl='yes', fl_skysub='no', fl_vardq=vardq)
     prefix = 'rg'
 
     # Gemfix
