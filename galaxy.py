#!/usr/bin/env python

#
#
# ATTENTION!!!                                                        #
# DO NOT follow on a reduction process unless you are sure about  #
# the fiber masks in the MDF file. Disregarding this warning will #
# most certainly lead to major headaches at the final stages of   #
# the reduction.                                                  #
#
#

# Table of images

from pyraf import iraf
# import numpy as np
# import pyfits as pf
from reduction import cal_reduction


def reduce_science(rawdir, rundir, flat, arc, twilight, sciimg,
<<<<<<< HEAD
        starimg, bias, overscan, vardq, observatory, lacos, apply_lacos,
        lacos_xorder, lacos_yorder, bpm, instrument, mdffile, slits):
=======
                   starimg, bias, overscan, vardq, observatory, lacos,
                   apply_lacos, lacos_xorder, lacos_yorder, bpm, mdffile):
>>>>>>> a64ce04f
    """
    Reduction pipeline for standard star.

    Parameters
    ----------
    rawdir: string
        Directory containing raw images.
    rundi: string
        Directory where processed files are saved.
    caldir: string
        Directory containing standard star calibration files.
    starobj: string
        Object keyword for the star image.
    stdstar: string
        Star name in calibration file.
    flat: list
        Names of the files containing flat field images.
    arc: list
        Arc images.
    twilight: list
        Twilight flat images.
    starimg: string
        Name of the file containing the image to be reduced.
    bias: list
        Bias images.

    """

    iraf.set(stdimage='imtgmos')

    iraf.gemini()
    iraf.gemtools()
    iraf.gmos()

    # os.path.isfile('arquivo')

    iraf.unlearn('gemini')
    iraf.unlearn('gmos')

    iraf.task(lacos_spec=lacos)

    # set directories
    iraf.set(caldir=rawdir)  #
    iraf.set(rawdir=rawdir)  # raw files
    iraf.set(procdir=rundir)  # processed files

    iraf.gmos.logfile = 'logfile.log'

    iraf.cd('procdir')

    flat = flat.strip('.fits')
    twilight = twilight.strip('.fits')
    arc = arc.strip('.fits')
    starimg = starimg.strip('.fits')
    sciimg = sciimg.strip('.fits')
<<<<<<< HEAD
    iraf.gfreduce.bias = 'caldir$'+bias
    iraf.gireduce.bpm = 'rawdir$'+bpm
=======
    iraf.gfreduce.bias = 'caldir$' + bias
    iraf.gireduce.bpm = 'rawdir$' + bpm
    mdfdir = 'gmos$data/'
>>>>>>> a64ce04f

    cal_reduction(
        rawdir=rawdir, rundir=rundir, flat=flat, arc=arc, twilight=twilight,
        bias=bias, bpm=bpm, overscan=overscan, vardq=vardq, mdffile=mdffile,
        instrument=instrument, slits=slits)
    #
    #   Actually reduce science
    #
    iraf.gfreduce(
        sciimg, slits='header', rawpath='rawdir$', fl_inter='no',
        fl_addmdf='yes', key_mdf='MDF', mdffile='default', weights='no',
        fl_over=overscan, fl_trim='yes', fl_bias='yes', trace='no',
        recenter='no',
        fl_flux='no', fl_gscrrej='no', fl_extract='no', fl_gsappwave='no',
        fl_wavtran='no', fl_novl='yes', fl_skysub='no', fl_vardq=vardq,
        mdfdir='procdir$')
    prefix = 'rg'

    # Gemfix
    iraf.gemfix(prefix + sciimg, out='p' + prefix + sciimg, method='fixpix',
                bitmask=1)
    prefix = 'p' + prefix

    if apply_lacos:
        iraf.gemcrspec(
            prefix + sciimg, out='l' + prefix + sciimg, sigfrac=0.32,
            niter=4, fl_vardq=vardq, xorder=lacos_xorder, yorder=lacos_yorder)
        prefix = 'l' + prefix

    iraf.gfreduce(
        prefix + sciimg, slits='header', rawpath='./', fl_inter='no',
        fl_addmdf='no', key_mdf='MDF', mdffile='default',
        fl_over='no', fl_trim='no', fl_bias='no', trace='no',
        recenter='no', fl_flux='no', fl_gscrrej='no', fl_extract='yes',
        fl_gsappwave='yes', fl_wavtran='yes', fl_novl='no',
        fl_skysub='yes',
        reference='eprg' + flat, weights='no',
        wavtraname='erg' + arc,
        response='eprg' + flat + '_response.fits', fl_vardq=vardq)
    prefix = 'ste' + prefix
    #
    #   Apply flux calibration to galaxy
    #
    iraf.gscalibrate(
        prefix + sciimg, sfuncti='sens' + starimg,
        extinct='onedstds$ctioextinct.dat',
        observatory=observatory, fluxsca=1, fl_vardq=vardq)
    prefix = 'c' + prefix
    #
    #   Create data cubes
    #
    iraf.gfcube(
        prefix + sciimg, outimage='d' + prefix + sciimg, ssample=.1,
        fl_atmdisp='yes', fl_var=vardq, fl_dq=vardq)<|MERGE_RESOLUTION|>--- conflicted
+++ resolved
@@ -17,15 +17,9 @@
 # import pyfits as pf
 from reduction import cal_reduction
 
-
 def reduce_science(rawdir, rundir, flat, arc, twilight, sciimg,
-<<<<<<< HEAD
         starimg, bias, overscan, vardq, observatory, lacos, apply_lacos,
         lacos_xorder, lacos_yorder, bpm, instrument, mdffile, slits):
-=======
-                   starimg, bias, overscan, vardq, observatory, lacos,
-                   apply_lacos, lacos_xorder, lacos_yorder, bpm, mdffile):
->>>>>>> a64ce04f
     """
     Reduction pipeline for standard star.
 
@@ -81,14 +75,8 @@
     arc = arc.strip('.fits')
     starimg = starimg.strip('.fits')
     sciimg = sciimg.strip('.fits')
-<<<<<<< HEAD
-    iraf.gfreduce.bias = 'caldir$'+bias
-    iraf.gireduce.bpm = 'rawdir$'+bpm
-=======
     iraf.gfreduce.bias = 'caldir$' + bias
     iraf.gireduce.bpm = 'rawdir$' + bpm
-    mdfdir = 'gmos$data/'
->>>>>>> a64ce04f
 
     cal_reduction(
         rawdir=rawdir, rundir=rundir, flat=flat, arc=arc, twilight=twilight,
